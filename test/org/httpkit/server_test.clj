(ns org.httpkit.server-test
  (:use clojure.test
        ring.middleware.file-info
        org.httpkit.test-util
        [clojure.java.io :only [input-stream]]
<<<<<<< HEAD
        [ring.adapter.jetty :only [run-jetty]]
=======
>>>>>>> 256f4dc8
        (compojure [core :only [defroutes GET POST HEAD DELETE ANY context]]
                   [handler :only [site]])
        org.httpkit.server
        org.httpkit.timer)
  (:require [clj-http.client :as http]
            [org.httpkit.ws-test :as ws]
            [org.httpkit.client :as client]
            [clj-http.util :as u])
  (:import [java.io File FileOutputStream FileInputStream]
           org.httpkit.SpecialHttpClient))

(defn file-handler [req]
  {:status 200
   :body (let [l (to-int (or (-> req :params :l) "5024000"))]
           (gen-tempfile l ".txt"))})

(defn inputstream-handler [req]
  (let [l (-> req :params :l to-int)
        file (gen-tempfile l ".txt")]
    {:status 200
     :body (FileInputStream. file)}))

(defn many-headers-handler [req]
  (let [count (or (-> req :params :count to-int) 20)]
    {:status 200
     :headers (into {} (map (fn [idx]
                              [(str "key-" idx) (str "value-" idx)])
                            (range 0 count)))}))

(defn multipart-handler [req]
  (let [{:keys [title file]} (:params req)]
    {:status 200
     :body (str title ": " (:size file))}))

(defn async-handler [req]
  (with-channel req channel
    (send! channel {:status 200 :body "hello async"})))

(defn async-just-body [req]
  (with-channel req channel
    (send! channel "just-body")))

(defn async-response-handler [req]
  (with-channel req channel
    (send! channel {:status 200 :body "hello async"})))

(defn streaming-handler [req]
  (let [s (or (-> req :params :s) (subs const-string 0 1024))
        n (+ (rand-int 128) 10)
        seqs (partition n n '() s)]     ; padding with empty
    (with-channel req channel
      (on-close channel close-handler)
      (send! channel (first seqs) false)
      (doseq [p (rest seqs)]
        ;; should only pick the body if a map
        (send! channel (if (rand-nth [true false])
                         p
                         {:body p})
               false))        ;; do not close
      (send! channel "" true) ;; same as (close channel)
      )))

(defn slow-server-handler [req]
  (with-channel req channel
    (on-close channel close-handler)
    (send! channel "hello world")
    (schedule-task 10     ; 10ms
                   (send! channel "hello world 2"))
    (schedule-task 20
                   (send! channel "finish")
                   (close channel))))

(defn async-with-timeout [req]
  (let [time (to-int (-> req :params :time))
        cancel (-> req :params :cancel)]
    (with-channel req channel
      (with-timeout send! time
        (send! channel {:status 200
                        :body (str time "ms")})
        (when cancel
          (send! channel {:status 200 ; should return ok
                          :body "canceled"}))))))

(defn streaming-demo [request]
  (let [time (Integer/valueOf (or (-> request :params :i) 200))]
    (with-channel request channel
      (on-close channel (fn [status]
                          (println channel "closed" status)))
      (let [id (atom 0)]
        ((fn sent-messge []
           (send! channel (str "message from server #" (swap! id inc)))
           (when (open? channel)
             (schedule-task time (sent-messge)))))))))

(defroutes test-routes
  (GET "/" [] "hello world")
  (GET "/timeout" [] async-with-timeout)
  (GET "/headers" [] many-headers-handler)
  (ANY "/spec" [] (fn [req] (pr-str (dissoc req :body :async-channel))))
  (GET "/string" [] (fn [req] {:status 200
                              :headers {"Content-Type" "text/plain"}
                              :body "Hello World"}))
  (GET "/iseq" [] (fn [req] {:status 200
                            :headers {"Content-Type" "text/plain"}
                            :body (range 1 10)}))
  (GET "/file" [] (wrap-file-info file-handler))
  (GET "/ws" [] (fn [req]
                  (with-channel req con
                    (on-receive con (fn [mesg] (send! con mesg))))))
  (context "/ws2" [] ws/test-routes)
  (GET "/inputstream" [] inputstream-handler)
  (POST "/multipart" [] multipart-handler)
  (POST "/chunked-input" [] (fn [req] {:status 200
                                      :body (str (:content-length req))}))
  (GET "/null" [] (fn [req] {:status 200 :body nil}))
  (GET "/demo" [] streaming-demo)

  (GET "/async" [] async-handler)
  (GET "/slow" [] slow-server-handler)
  (GET "/streaming" [] streaming-handler)
  (GET "/async-response" [] async-response-handler)
  (GET "/async-just-body" [] async-just-body)
  (ANY "*" [] (fn [req] (pr-str (dissoc req :async-channel)))))

(use-fixtures :once (fn [f]
                      (let [server (run-server
                                    (site test-routes) {:port 4347})]
                        (try (f) (finally (server))))))


(deftest test-ring-spec
  (let [req (-> (http/get "http://localhost:4347/spec?c=d"
                          {:query-params {"a" "b"}})
                :body read-string)]
    (is (= 4347 (:server-port req)))
    (is (= "127.0.0.1" (:remote-addr req)))
    (is (= "localhost" (:server-name req)))
    (is (= "/spec" (:uri req)))
    (is (= "a=b" (:query-string req)))
    (is (= :http (:scheme req)))
    (is (= :get (:request-method  req)))
    (is (= "utf8" (:character-encoding req)))
    (is (= nil (:content-type req))))
  (let [req (-> (http/post "http://localhost:4347/spec?a=b"
                           {:headers {"content-typE"
                                      "application/x-www-form-urlencoded"}
                            :body "p=c&d=e"})
                :body read-string)]
    (is (= 4347 (:server-port req)))
    (is (= "127.0.0.1" (:remote-addr req)))
    (is (= "localhost" (:server-name req)))
    (is (= "/spec" (:uri req)))
    (is (= "a=b" (:query-string req)))
    (is (= "c" (-> req :params :p)))
    (is (= :http (:scheme req)))
    (is (= :post (:request-method  req)))
    (is (= "application/x-www-form-urlencoded" (:content-type req)))
    (is (= "utf8" (:character-encoding req)))))

(deftest test-body-string
  (let [resp (http/get "http://localhost:4347/string")]
    (is (= (:status resp) 200))
    (is (= (get-in resp [:headers "content-type"]) "text/plain"))
    (is (= (:body resp) "Hello World"))))

(deftest test-many-headers
  (let [resp (http/get "http://localhost:4347/headers?count=51")]
    (is (= (:status resp) 200))
    (is (= (get-in resp [:headers "key-50"]) "value-50"))))

(deftest test-body-file
  (doseq [length (range 1 (* 1024 1024 8) 1439987)]
    (let [resp (http/get "http://localhost:4347/file?l=" length)]
      (is (= (:status resp) 200))
      (is (= (get-in resp [:headers "content-type"]) "text/plain"))
      (is (= length (count (:body resp)))))))

(deftest test-body-file
  (let [resp (http/get "http://localhost:4347/file")]
    (is (= (:status resp) 200))
    (is (= (get-in resp [:headers "content-type"]) "text/plain"))
    (is (:body resp))))

(deftest test-body-inputstream
  (doseq [length (range 1 (* 1024 1024 5) 1439987)] ; max 5m, many files
    (let [uri (str "http://localhost:4347/inputstream?l=" length)
          resp (http/get uri)]
      (is (= (:status resp) 200))
      (is (= length (count (:body resp)))))))

(deftest test-body-iseq
  (let [resp (http/get "http://localhost:4347/iseq")]
    (is (= (:status resp) 200))
    (is (= (get-in resp [:headers "content-type"]) "text/plain"))
    (is (= (:body resp) (apply str (range 1 10))))))

(deftest test-body-null
  (let [resp (http/get "http://localhost:4347/null")]
    (is (= (:status resp) 200))
    (is (= "" (:body resp)))))

;;;;; async

(deftest test-timer
  (let [resp (http/get "http://localhost:4347/timeout?time=100&cancel=true")]
    (is (= (:status resp) 200))
    (is (= (:body resp) "canceled")))
  (let [resp (http/get "http://localhost:4347/timeout?time=100")]
    (is (= (:status resp) 200))
    (is (= (:body resp) "100ms"))))

(deftest test-async
  (let [resp (http/get "http://localhost:4347/async")]
    (is (= (:status resp) 200))
    (is (= (:body resp) "hello async"))))

(deftest test-async-response
  (let [resp (http/get "http://localhost:4347/async-response")]
    (is (= (:status resp) 200))
    (is (= (:body resp) "hello async"))))

(deftest test-async-just-body
  (let [resp (http/get "http://localhost:4347/async-just-body")]
    (is (= (:status resp) 200))
    (is (:headers resp))
    (is (= (:body resp) "just-body"))))

(deftest test-streaming-body
  (doseq [_ (range 1 2)]
    (let [s (subs const-string 0 (+ (rand-int 1024) 256))
          resp @(client/get (str "http://localhost:4347/streaming?s=" s))]
      (is (= (:status resp) 200))
      (is (:headers resp))
      (is (= (:body resp) s))
      (check-on-close-called))))

(deftest test-client-abort-server-receive-on-close
  (doseq [i (range 0 2)]
    (SpecialHttpClient/getPartial "http://localhost:4347/slow")
    (check-on-close-called))
  (let [resp @(client/get (str "http://localhost:4347/slow"))] ; blocking wait
    (is (= 200 (:status resp)))))

(deftest test-multipart
  (let [title "This is a pic"
        size 102400
        resp (http/post "http://localhost:4347/multipart"
                        {:multipart [{:name "title" :content title}
                                     {:name "file" :content (gen-tempfile size ".jpg")}]})]
    (is (= (:status resp) 200))
    (is (= (str title ": " size) (:body resp)))))

(deftest test-uri-len
  (doseq [_ (range 0 50)]
    (let [path (str "/abc" (subs const-string 0 (rand-int 4000)))
          resp @(client/get (str "http://localhost:4347" path))]
      (is (= 200 (:status resp)))
      (is (= path (-> resp :body read-string :uri)))))
  (doseq [_ (range 0 20)]
    (let [path (str "/abc" (subs const-string 0 (+ (rand-int 4000) 4096)))
          resp @(client/get (str "http://localhost:4347" path))]
      (is (= 414 (:status resp))))))

(deftest test-client-sent-one-byte-a-time
  (doseq [_ (range 0 4)]
    (let [resp (SpecialHttpClient/slowGet "http://localhost:4347/")]
      (is (re-find #"200" resp))
      (is (re-find #"hello world" resp)))))

(deftest test-decoding-100cpu           ; regression
  ;; request + request sent to server, wait for 2 server responses
  (let [resp (SpecialHttpClient/get2 "http://localhost:4347/")]
    (= 2 (count (re-seq #"hello world" resp)))
    (= 2 (count (re-seq #"200" resp)))))

(deftest test-ipv6
  ;; TODO add more
  (is (= "hello world" (:body (http/get "http://[::1]:4347/")))))

(deftest test-chunked-encoding
  (let [size 4194304
        resp (http/post "http://localhost:4347/chunked-input"
                        ;; no :length, HttpClient will split body as 2k chunk
                        ;; server need to decode the chunked encoding
                        {:body (input-stream (gen-tempfile size ".jpg"))})]
    (is (= 200 (:status resp)))
    (is (= (str size) (:body resp)))))

;;; start a test server, for test or benchmark
(defonce tmp-server (atom nil))

(defn -main [& args]
  (when-let [server @tmp-server]
    (server))
  ;; start a jetty server with https for https client test
  (run-jetty (site test-routes) {:port 14347
                                 :join? false
                                 :ssl-port 9898
                                 :ssl? true
                                 :key-password "123456"
                                 :keystore "test/ssl_keystore"})
  (reset! tmp-server (run-server (site test-routes) {:port 9090
                                                     :queue-size 102400}))
  (println "server started at 0.0.0.0:9090"))<|MERGE_RESOLUTION|>--- conflicted
+++ resolved
@@ -3,10 +3,7 @@
         ring.middleware.file-info
         org.httpkit.test-util
         [clojure.java.io :only [input-stream]]
-<<<<<<< HEAD
         [ring.adapter.jetty :only [run-jetty]]
-=======
->>>>>>> 256f4dc8
         (compojure [core :only [defroutes GET POST HEAD DELETE ANY context]]
                    [handler :only [site]])
         org.httpkit.server
