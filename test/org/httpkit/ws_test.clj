(ns org.httpkit.ws-test
  (:use clojure.test
        (compojure [core :only [defroutes GET POST HEAD DELETE ANY context]]
                   [handler :only [site]]
                   [route :only [not-found]])
        org.httpkit.test-util
        org.httpkit.server)
  (:require [clj-http.client :as http]
            [org.httpkit.client :as client]
            [http.async.client :as h]
            [clj-http.util :as u])
  (:import [org.httpkit.ws WebSocketClient]))

(defn ws-handler [req]
  (with-channel req con
    (on-close con close-handler)
    (on-receive con (fn [msg]
                      (try
                        (let [{:keys [length times]} (read-string msg)]
                          (doseq [_ (range 0 times)]
                            (send! con (subs const-string 0 length))))
                        (catch Exception e
                          (println e)
                          (send! con msg)))))))

(defn ws-handler2 [req]
  (with-channel req con
    (send! con "hello") ;; should sendable when on-connet
    (send! con "world")
    (on-receive con (fn [mesg]
                      ;; only :body is picked
                      (send! con {:body  mesg}))))) ; echo back

(defn ws-handler3 [req] ;; test with http.async.client
  (with-channel req con
    (on-receive con (fn [mesg]
                      (send! con mesg)))))

(defn ws-handler4 [req]
  (with-channel req con
    (on-receive con (fn [mesg]
                      (send! con (pr-str {:message mesg}))))))

(defn binary-ws-handler [req]
  (with-channel req con
    (on-receive con (fn [data]
                      (let [retdata (doto (aclone data) (java.util.Arrays/sort))
                            data (if (rand-nth [true false])
                                   (java.io.ByteArrayInputStream. retdata)
                                   retdata)]
                        (send! con data))))))

(defn messg-order-handler [req]
  (with-channel req con
    (let [mesg-idx (atom 0)
          h (fn [mesg]
              (let [id (swap! mesg-idx inc)
                    i (:id (read-string mesg))]
                (send! con (str (= id i)))))]
      (on-receive con h))))

<<<<<<< HEAD
(defn big-messg-order [req]
  (with-channel req con
    (doall (pmap (fn [length]
                   (let [length (+ length 1025)
                         c (char (+ (int \0) (rem length 30)))]
                     (send! con (apply str (repeat length c)))))
                 (repeatedly 25 (partial rand-int (* 1024 1024)))))))
=======
(defn not-interleave-handler [req]
  (with-channel req con
    (on-receive con
                (fn [mesg]
                  (let [total (to-int mesg)]
                    (doall (pmap (fn [length idx]
                                   (let [length (+ length 1025)
                                         c (char (+ (int \0) (rem length 30)))]
                                     ;; (Thread/sleep (rand-int (* 10 total)))
                                     (send! con (apply str (concat (take 4 (concat
                                                                            (str idx)
                                                                            (repeat \0)))
                                                                   (repeat length c))))))
                                 (repeatedly total (partial rand-int (* 1024 1024)))
                                 (range 10 1000))))))))
>>>>>>> 256f4dc8

(defroutes test-routes
  (GET "/ws" [] ws-handler)
  (GET "/ws2" [] ws-handler2)
  (GET "/ws3" [] ws-handler3)
  (GET "/ws4" [] ws-handler4)
  (GET "/binary" [] binary-ws-handler)
<<<<<<< HEAD
  (GET "/interleaved" [] big-messg-order)
=======
  (GET "/interleaved" [] not-interleave-handler)
>>>>>>> 256f4dc8
  (GET "/order" [] messg-order-handler))

(use-fixtures :once (fn [f]
                      (let [server (run-server
                                    (site test-routes) {:port 4348})]
                        (try (f) (finally (server))))))

(comment (def server (run-server (site test-routes) {:port 4348}))
         (def client1 (WebSocketClient. "ws://localhost:4348/ws")))

(deftest test-websocket
  (doseq [_ (range 1 4)]
    (let [client (WebSocketClient. "ws://localhost:4348/ws")]
      (doseq [_ (range 0 10)]
        (let [length (rand-int (* 4 1024 1024))
              times (rand-int 10)]
          ;; ask for a given length, make sure server understand it
          (.sendMessage client (pr-str {:length length :times times}))
          (doseq [_ (range 0 times)]
            (is (= length (count (.getMessage client)))))))
      (.close client) ;; server's closeFrame response is checked
      ;; see test_util.clj
      (check-on-close-called))))

(deftest test-websocket-fragmented
  (let [client (WebSocketClient. "ws://localhost:4348/ws")]
    (doseq [_ (range 0 10)]
      (let [length (min 100 (rand-int 10024))
            sent (pr-str {:length length :times 2
                          :text (subs const-string 0 length)})]
        ;; ask for a given length, make sure server understand it
        (.sendFragmentedMesg client sent)
        (doseq [_ (range 0 2)]
          (let [r (.getMessage client)]
            (when (not= (count r) length)
              (println (str "sent:\n" sent
                            "\n---------------------------------"
                            "\nreceive:\n" r))
              (is false))))
        (let [d (subs const-string 0 120)]
          (= d (.ping client d)))))
    (.close client)))

(deftest test-sent-message-in-body      ; issue #14
  (let [client (WebSocketClient. "ws://localhost:4348/ws2")]
    (is (= "hello" (.getMessage client)))
    (is (= "world" (.getMessage client)))
    (doseq [idx (range 0 5)]
      (let [mesg (str "message#" idx)]
        (.sendMessage client mesg)
        (is (= mesg (.getMessage client))))) ;; echo expected
    (.close client)))

(deftest test-on-send-properly-applyed      ; issue #14
  (let [client (WebSocketClient. "ws://localhost:4348/ws4")]
    (doseq [idx (range 0 5)]
      (let [mesg (str "message#" idx)]
        (.sendMessage client mesg)
        (is (= mesg (:message (read-string (.getMessage client)))))))
    (.close client)))

(deftest test-binary-frame
  (let [client (WebSocketClient. "ws://localhost:4348/binary")]
    (dotimes [_ 5]
      (let [length (min 1024 (rand-int 10024))
            data (byte-array length (take length (repeatedly #(byte (rand-int 126)))))
            sorted-data (doto (aclone data) (java.util.Arrays/sort))]
        (.sendBinaryData client data)
        (let [output (.getMessage client)]
          (is (java.util.Arrays/equals sorted-data output)))))
    (.close client)))

;;; make sure Message ordering is guaranteed
(deftest test-message-executed-in-order
  (doseq [_ (range 1 5)]
    (let [client (WebSocketClient. "ws://localhost:4348/order")]
      (doseq [id (range 1 10)]
        (.sendMessage client (pr-str {:id id}))
        (is (= "true" (.getMessage client))))
      (.close client)))
  (doseq [_ (range 1 5)]
    (let [client (WebSocketClient. "ws://localhost:4348/order")]
      ;; 10 concurrent message
      (doseq [id (range 1 10)]
        (.sendMessage client (pr-str {:id id})))
      (doseq [_ (range 1 10)]
        (is (= "true" (.getMessage client))))
      (.close client))))

(deftest test-message-are-not-interleaved
<<<<<<< HEAD
  (let [client (WebSocketClient. "ws://localhost:4348/interleaved")]
    (doseq [i (range 0 25)]
      (let [mesg (.getMessage client)
            ch (first mesg)]
        (is (> (count mesg) 1024))
        (is (every? (fn [c] (= c ch)) mesg))))
=======
  ;; TODO when length is large, http-kit seem to drop some buffer.
  ;; The problem remains even if writen is done by a signle Thread
  ;; A bug of http-kit or JVM?
  ;; Not a issue for http, But maybe a issue for websocket:
  ;; If write many large chunks of messages to client using many threads concurrenly
  (let [client (WebSocketClient. "ws://localhost:4348/interleaved")
        length 10]
    (.sendMessage client (str length))
    (doseq [i (range 0 length)]
      (let [mesg ^String (.getMessage client)]
        (if mesg
          (let [idx (.substring mesg 0 4)
                mesg (.substring mesg 4)
                ch (first mesg)]
            (is (every? (fn [c] (= c ch)) mesg)))
          ;; fail
          (is (> (count mesg) 1024)))))
>>>>>>> 256f4dc8
    (.close client)))

(deftest test-with-http.async.client
  (with-open [client (h/create-client)]
    (let [latch (promise)
          received-msg (atom nil)
          ws (h/websocket client "ws://localhost:4348/ws3"
                          :text (fn [con mesg]
                                  (reset! received-msg mesg)
                                  (deliver latch true))
                          :close (fn [con status]
                                   ;; (println "close:" con status)
                                   )
                          :open (fn [con]
                                  ;; (println "opened:" con)
                                  ))]
      ;; (h/send ws :byte (byte-array 10)) not implemented yet
      (let [msg "testing12"]
        (h/send ws :text msg)
        @latch
        (is (= msg @received-msg)))
      (h/close ws))))

;; ;; test many times, and connect result
;; ;; rm /tmp/test_results&& ./scripts/javac with-test && for i in {1..100}; do lein test org.httpkit.ws-test >> /tmp/test_results; done<|MERGE_RESOLUTION|>--- conflicted
+++ resolved
@@ -59,15 +59,6 @@
                 (send! con (str (= id i)))))]
       (on-receive con h))))
 
-<<<<<<< HEAD
-(defn big-messg-order [req]
-  (with-channel req con
-    (doall (pmap (fn [length]
-                   (let [length (+ length 1025)
-                         c (char (+ (int \0) (rem length 30)))]
-                     (send! con (apply str (repeat length c)))))
-                 (repeatedly 25 (partial rand-int (* 1024 1024)))))))
-=======
 (defn not-interleave-handler [req]
   (with-channel req con
     (on-receive con
@@ -83,7 +74,6 @@
                                                                    (repeat length c))))))
                                  (repeatedly total (partial rand-int (* 1024 1024)))
                                  (range 10 1000))))))))
->>>>>>> 256f4dc8
 
 (defroutes test-routes
   (GET "/ws" [] ws-handler)
@@ -91,11 +81,7 @@
   (GET "/ws3" [] ws-handler3)
   (GET "/ws4" [] ws-handler4)
   (GET "/binary" [] binary-ws-handler)
-<<<<<<< HEAD
-  (GET "/interleaved" [] big-messg-order)
-=======
   (GET "/interleaved" [] not-interleave-handler)
->>>>>>> 256f4dc8
   (GET "/order" [] messg-order-handler))
 
 (use-fixtures :once (fn [f]
@@ -186,14 +172,6 @@
       (.close client))))
 
 (deftest test-message-are-not-interleaved
-<<<<<<< HEAD
-  (let [client (WebSocketClient. "ws://localhost:4348/interleaved")]
-    (doseq [i (range 0 25)]
-      (let [mesg (.getMessage client)
-            ch (first mesg)]
-        (is (> (count mesg) 1024))
-        (is (every? (fn [c] (= c ch)) mesg))))
-=======
   ;; TODO when length is large, http-kit seem to drop some buffer.
   ;; The problem remains even if writen is done by a signle Thread
   ;; A bug of http-kit or JVM?
@@ -211,7 +189,6 @@
             (is (every? (fn [c] (= c ch)) mesg)))
           ;; fail
           (is (> (count mesg) 1024)))))
->>>>>>> 256f4dc8
     (.close client)))
 
 (deftest test-with-http.async.client
